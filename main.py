# Copyright (c) Microsoft Corporation.
# Licensed under the MIT License.

import argparse
import os

from config import *
from config import MODEL_SET, NEMO_TRT_MODELS, TIME_LIMIT
from dataload import create_dataset
from inference import Inference
from nemo_utils.run_time_tracker import RunTimeTracker
from nemo_utils.state_manager import StateManager
from prompt_attack.attack import create_attack
from prompt_attack.goal_function import create_goal_function
from prompt_attack.utils import CLASS_REGISTRY
from utils import generate_semantic_attack_state, handle_timeout_error, serialize_args


def _add_nemo_args(parser):
    """Add NeMo arguments to update inference config, see promptbench/nemo_utils/nemo_cfgs/megatron_gpt_inference.yaml"""
    group = parser.add_argument_group(title="NeMo arguments")
    group.add_argument(
        "--nemo_model_path", type=str, default=None, help="path to .nemo model file"
    )
    group.add_argument(
        "--nemo_greedy",
        action="store_true",
        help="Whether or not to use sampling ; use greedy decoding otherwise",
    )
    group.add_argument(
        "--nemo_top_k",
        type=int,
        default=0,
        help="The number of highest probability vocabulary tokens to keep for top-k-filtering.",
    )
    group.add_argument(
        "--nemo_top_p",
        type=float,
        default=0.9,
        help="If set to float < 1, only the most probable tokens with probabilities that add up to top_p or higher are kept for generation.",
    )
    group.add_argument(
        "--nemo_temperature", type=float, default=1.0, help="sampling temperature"
    )
    group.add_argument(
        "--nemo_add_BOS",
        action="store_true",
        help="add the bos token at the begining of the prompt",
    )
    group.add_argument(
        "--nemo_all_probs",
        action="store_true",
        help="whether return the log prob for all the tokens in vocab",
    )
    group.add_argument(
        "--nemo_repetition_penalty",
        type=float,
        default=1.2,
        help="The parameter for repetition penalty. 1.0 means no penalty.",
    )
    group.add_argument(
        "--nemo_devices",
        type=int,
        default=1,
        help="Number of GPUs to use for inference",
    )
    group.add_argument(
        "--nemo_url",
        type=str,
        default="localhost:8000",
        help="url for server inference",
    )
    group.add_argument(
        "--nemo_init_timeout",
        type=float,
        default=600.0,
        help="timeout for server inference",
    )
    group.add_argument(
        "--nemo_use_server", action="store_true", help="enable server inference"
    )
    group.add_argument(
        "--nemo_use_prompt",
        action="store_true",
        help="use NeMo prompt for aligned models",
    )
    group.add_argument(
        "--steerlm", action="store_true", help="use steerlm prompt for aligned models"
    )
    return parser


def get_args():
    parser = argparse.ArgumentParser()
    parser.add_argument(
        "--model",
        type=str,
        default="google/flan-t5-large",
        choices=MODEL_SET,
        help="model name. For LLAMA also specify `--model_dir`, and NeMo models: `--nemo_model_path` and `--nemo_infer_cfg`.",
    )
    parser.add_argument(
        "--dataset",
        type=str,
        default="bool_logic",
        choices=[
            "sst2",
            "cola",
            "qqp",
            "mnli",
            "mnli_matched",
            "mnli_mismatched",
            "qnli",
            "wnli",
            "rte",
            "mrpc",
            "mmlu",
            "squad_v2",
            "un_multi",
            "iwslt",
            "math",
            "bool_logic",
            "valid_parentheses",
        ],
    )

    parser.add_argument("--query_budget", type=float, default=float("inf"))
    parser.add_argument(
        "--attack",
        type=str,
        default="deepwordbug",
        choices=[
            "textfooler",
            "textbugger",
            "bertattack",
            "deepwordbug",
            "checklist",
            "stresstest",
            "semantic",
            "no",
            "noattack",
            "clean",
            "nemo",
            "flexible_attack",
        ],
    )
    parser.add_argument("--verbose", action="store_true")
    parser.add_argument("--output_dir", type=str, default="./")
    parser.add_argument(
        "--model_dir",
        type=str,
        default=None,
        help="path to the model directory for LLAMA and NeMo models",
    )
    parser.add_argument("--shot", type=int, default=0)
    parser.add_argument("--generate_len", type=int, default=4)
    parser.add_argument("--prompt_selection", action="store_true")
    parser.add_argument(
        "--max_samples",
        type=int,
        default=1000,
        help="max number of samples to use from the dataset",
    )
    parser.add_argument(
        "--batch_size", type=int, default=32, help="batch size for inference"
    )
    parser.add_argument(
        "--transforms",
        nargs="*",
        type=str,
        help=f'List of transformations for the flexible attack, list of available transformations: {CLASS_REGISTRY["transformations"]}',
        default=[],
    )
    parser.add_argument(
        "--constraints",
        nargs="*",
        type=str,
        help=f'List of constraints for the flexible attack, list of available constraints: {CLASS_REGISTRY["constraints"]}',
        default=[],
    )
    parser.add_argument(
        "--search_method",
        type=str,
        help=f'Search method for the flexible attack, list of available search methods: {CLASS_REGISTRY["search_methods"]}',
        default="",
    )

    parser = _add_nemo_args(parser)
    args = parser.parse_args()
    return args


def prompt_selection(logger, inference_model, prompts, max_samples):
    """Select the top 3 prompts to attack based on the accuracy"""

    if "predict_batch" in dir(inference_model):
        acc = inference_model.predict_batch(prompts, max_samples=max_samples)
        prompt_dict = {prompt: acc[idx] for idx, prompt in enumerate(prompts)}
    else:
        logger.warning(
            "The model does not support batch inference! Running sequentially..."
        )
        prompt_dict = {}
        for prompt in prompts:
            acc = inference_model.predict(prompt)
            prompt_dict[prompt] = acc
            logger.info("{:.2f}, {}\n".format(acc * 100, prompt))
    sorted_prompts = sorted(prompt_dict.items(), key=lambda x: x[1], reverse=True)
    return sorted_prompts


@handle_timeout_error(generate_semantic_attack_state)
def semantic_attack(language, inference_model, results_dir, dataset):
    state_manager = StateManager()
    from prompts.semantic_atk_prompts import SEMANTIC_ADV_PROMPT_SET

    prompts_dict = SEMANTIC_ADV_PROMPT_SET[dataset]
    prompts = prompts_dict[language]
    if "predict_batch" in dir(inference_model):
        acc = inference_model.predict_batch(prompts)
        for idx in range(len(prompts)):
            state_manager.logger.info(
                "Language: {}, acc: {:.2f}%, prompt: {}\n".format(
                    language, acc[idx] * 100, prompts[idx]
                )
            )
        with open(results_dir + args.save_file_name + ".txt", "a+") as f:
            f.write(
                "Language: {}, acc: {:.2f}%, prompt: {}\n".format(
                    language, acc * 100, prompt
                )
            )  # TODO: Fix this
    else:
        state_manager.logger.warninig(
            "The model does not support batch inference! Running sequentially..."
        )
        for prompt in prompts:
            acc = inference_model.predict(prompt)
            state_manager.logger.info(
                "Language: {}, acc: {:.2f}%, prompt: {}\n".format(
                    language, acc * 100, prompt
                )
            )
            with open(results_dir + args.save_file_name + ".txt", "a+") as f:
                f.write(
                    "Language: {}, acc: {:.2f}%, prompt: {}\n".format(
                        language, acc * 100, prompt
                    )
                )


def attack(args, inference_model, RESULTS_DIR):
    state_manager = StateManager()

    if args.attack == "semantic":
        from prompts.semantic_atk_prompts import SEMANTIC_ADV_PROMPT_SET

        prompts_dict = SEMANTIC_ADV_PROMPT_SET[args.dataset]
        latest_language = state_manager.get("language", None)
        for language in prompts_dict.keys():
            if latest_language is not None and language < latest_language:
                continue
            semantic_attack(
                language=language,
                inference_model=inference_model,
                results_dir=RESULTS_DIR,
                dataset=args.dataset,
            )

    elif args.attack in [
        "no",
        "noattack",
        "clean",
    ]:  # Not adding saving state for this because it's done in one pass
        from config import PROMPT_SET_Promptbench_advglue as prompt_raw

        prompt = prompt_raw["clean"][args.dataset][0]
        acc = inference_model.predict(prompt)
        state_manager.logger.info(f"Prompt: {prompt}, acc: {acc}%\n")
        with open(RESULTS_DIR + args.save_file_name + ".txt", "a+") as f:
            f.write("Prompt: {}, acc: {:.2f}%\n".format(prompt, acc * 100))
    else:
        if args.shot == 0:
            from prompts.zero_shot.role_oriented import ROLE_ORIENTED_PROMPT_SET
            from prompts.zero_shot.task_oriented import TASK_ORIENTED_PROMPT_SET

        elif args.shot == 3:
            from prompts.three_shot.role_oriented import ROLE_ORIENTED_PROMPT_SET
            from prompts.three_shot.task_oriented import TASK_ORIENTED_PROMPT_SET

        else:
            raise NotImplementedError(
                "Currently we only implemented zero-shot and three-shot!"
            )

        goal_function = create_goal_function(args, inference_model)
        attack = create_attack(args, goal_function)

        # each dataset has different predifiend prompts, the number of prompts can vary
        run_list = [
            TASK_ORIENTED_PROMPT_SET[args.dataset],
            # ROLE_ORIENTED_PROMPT_SET[args.dataset],
        ]

        for prompts in run_list:  # TODO: add saving if needed
            # select attack prompts that give the highest accuracy
            if state_manager.state.get("sorted_prompts", None) is None:
                sorted_prompts = prompt_selection(
                    state_manager.logger, inference_model, prompts, args.max_samples
                )
                state_manager.add_to_state("sorted_prompts", sorted_prompts)
                state_manager.logger.info(f"Sorted prompts: {sorted_prompts}")
                state_manager.save_state()
            else:
                sorted_prompts = state_manager.state["sorted_prompts"]

            if args.prompt_selection:
                for prompt, acc in sorted_prompts:
                    state_manager.logger.info(
                        "Prompt: {}, acc: {:.2f}%\n".format(prompt, acc * 100)
                    )
                    with open(RESULTS_DIR + args.save_file_name + ".txt", "a+") as f:
                        f.write("Prompt: {}, acc: {:.2f}%\n".format(prompt, acc * 100))

                continue

            if state_manager.state.get("prompt_idx", None) is None:
                prompt_idx = 0
                state_manager.add_to_state("prompt_idx", prompt_idx)
                state_manager.save_state()
            else:
                prompt_idx = state_manager.state["prompt_idx"]

            for i, (init_prompt, init_acc) in enumerate(
                sorted_prompts[:3], start=prompt_idx
            ):
                if init_acc > 0:
                    state_manager.logger.info("Init prompt: {}".format(init_prompt))
                    (
                        init_acc,
                        attacked_prompt,
                        attacked_acc,
                        dropped_acc,
                    ) = attack.attack(init_prompt)
                    state_manager.logger.info("Original prompt: {}".format(init_prompt))
                    state_manager.logger.info(
                        "Attacked prompt: {}".format(attacked_prompt.encode("utf-8"))
                    )
                    state_manager.logger.info(
                        "Original acc: {:.2f}%, attacked acc: {:.2f}%, dropped acc: {:.2f}%".format(
                            init_acc * 100, attacked_acc * 100, dropped_acc * 100
                        )
                    )

                    with open(RESULTS_DIR + args.save_file_name + ".txt", "a+") as f:
                        f.write("Original prompt: {}\n".format(init_prompt))
                        f.write(
                            "Attacked prompt: {}\n".format(
                                attacked_prompt.encode("utf-8")
                            )
                        )
                        f.write(
                            "Original acc: {:.2f}%, attacked acc: {:.2f}%, dropped acc: {:.2f}%\n\n".format(
                                init_acc * 100, attacked_acc * 100, dropped_acc * 100
                            )
                        )
                else:
                    with open(RESULTS_DIR + args.save_file_name + ".txt", "a+") as f:
                        f.write("Init acc is 0, skip this prompt\n")
                        f.write("Original prompt: {}\n".format(init_prompt))
                        f.write(
                            "Original acc: {:.2f}% \n\n".format(
                                init_acc * 100, init_prompt
                            )
                        )
                state_manager.add_to_state("prompt_idx", i)
                state_manager.save_state()


def main(args):
    save_dir = args.dataset

    if args.dataset == "iwslt" or args.dataset == "un_multi":
        from config import SUPPORTED_LANGUAGES

        supported_languages = SUPPORTED_LANGUAGES[args.model]

    save_dir += "/"

    LOGS_DIR = os.path.join(args.output_dir, "logs/" + save_dir)
    RESULTS_DIR = os.path.join(args.output_dir, "results/" + save_dir)

    for DIR in [LOGS_DIR, RESULTS_DIR]:
        os.makedirs(DIR, exist_ok=True)

    log_model_name = args.model.replace("/", "_")
    if args.model == "nemo":
        if args.nemo_use_server:
            if args.nemo_model_path not in NEMO_TRT_MODELS:
                raise ValueError(
                    "Please specify a valid NeMo model for server inference!"
                )
        elif args.nemo_model_path is None or not os.path.exists(args.nemo_model_path):
<<<<<<< HEAD
            raise ValueError(
                f"{args.nemo_model_path} not found. Please specify a valid .nemo path"
            )

        log_model_name = (
            f"{args.nemo_model_path}_server"
            if args.nemo_use_server
            else os.path.basename(args.nemo_model_path).replace(".nemo", "")
        )

    file_name = (
        log_model_name
        + "_"
        + args.attack
        + "_gen_len_"
        + str(args.generate_len)
        + "_"
        + str(args.shot)
        + "_shot"
    )

=======
            raise ValueError(f"{args.nemo_model_path} not found. Please specify a valid .nemo path")
        
        log_model_name = f"{args.nemo_model_path}_server" if args.nemo_use_server else os.path.basename(args.nemo_model_path).replace(".nemo", "")
        if args.nemo_use_prompt:
            log_model_name += "_prompt"

    file_name = log_model_name + '_' + args.attack + "_gen_len_" + str(args.generate_len) + "_" + str(args.shot) + "_shot"
    
    if args.attack == "flexible_attack":
        for DIR in [LOGS_DIR, RESULTS_DIR]:
            os.makedirs(f"{DIR}/{file_name}", exist_ok=True)

        file_name += "/" + "_".join(args.transforms)


>>>>>>> e3fcca9f
    args.save_file_name = file_name

    state_manager: StateManager = StateManager(
        LOGS_DIR + f"/benchmark_state_{serialize_args(args)}.pkl",
        LOGS_DIR + file_name + ".log",
    )
    restored_state = state_manager.restore_state()
    if restored_state:
        state_manager.update_state(restored_state)
    time_tracker = RunTimeTracker(TIME_LIMIT)

    if args.dataset in ["iwslt", "un_multi"]:
        data = create_dataset(args.dataset, supported_languages)
    else:
        data = create_dataset(args.dataset)

    inference_model = Inference(args)
    args.data = data
    args.logger = state_manager.logger

    state_manager.logger.info(args)
    with open(RESULTS_DIR + args.save_file_name + ".txt", "a+") as f:
        f.write(str(args) + "\n")
    try:
        attack(args, inference_model, RESULTS_DIR)
    except TimeoutError:
        state_manager.logger.info("Exiting due to time limit.")


if __name__ == "__main__":
    args = get_args()
    main(args)<|MERGE_RESOLUTION|>--- conflicted
+++ resolved
@@ -401,29 +401,6 @@
                     "Please specify a valid NeMo model for server inference!"
                 )
         elif args.nemo_model_path is None or not os.path.exists(args.nemo_model_path):
-<<<<<<< HEAD
-            raise ValueError(
-                f"{args.nemo_model_path} not found. Please specify a valid .nemo path"
-            )
-
-        log_model_name = (
-            f"{args.nemo_model_path}_server"
-            if args.nemo_use_server
-            else os.path.basename(args.nemo_model_path).replace(".nemo", "")
-        )
-
-    file_name = (
-        log_model_name
-        + "_"
-        + args.attack
-        + "_gen_len_"
-        + str(args.generate_len)
-        + "_"
-        + str(args.shot)
-        + "_shot"
-    )
-
-=======
             raise ValueError(f"{args.nemo_model_path} not found. Please specify a valid .nemo path")
         
         log_model_name = f"{args.nemo_model_path}_server" if args.nemo_use_server else os.path.basename(args.nemo_model_path).replace(".nemo", "")
@@ -438,8 +415,6 @@
 
         file_name += "/" + "_".join(args.transforms)
 
-
->>>>>>> e3fcca9f
     args.save_file_name = file_name
 
     state_manager: StateManager = StateManager(
